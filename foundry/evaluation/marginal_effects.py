--- conflicted
+++ resolved
@@ -367,13 +367,9 @@
                 theme_bw() +
                 theme(figure_size=(8, 6), subplots_adjust={'wspace': 0.10})
         )
-<<<<<<< HEAD
-        if pd.api.types.is_categorical_dtype(data[x.replace('_binned', '')]):
+        if isinstance(data[x.replace('_binned', '')].dtype, pd.CategoricalDtype):
             if group_by_prediction_col:
                 raise RuntimeError("Please explicitly map 'prediction_col' to color or facet.")
-=======
-        if isinstance(data[x.replace('_binned', '')].dtype, pd.CategoricalDtype):
->>>>>>> fe97969b
             plot += geom_col()
         else:
             plot += geom_line(alpha=.50 if group_by_prediction_col else 1)
