import os

from time import sleep
from typing import Union, Sequence, Optional, Callable, Tuple, Dict
from warnings import warn

import numpy as np
import pandas as pd

import torch
import torch.nn
from torch import distributions
from torch.distributions import transforms
from torch.linalg import LinAlgError

from sklearn.base import BaseEstimator
from sklearn.preprocessing import LabelEncoder

from tenacity import retry, retry_if_exception_type, stop_after_attempt
from tqdm import tqdm

from foundry.covariance import Covariance
from foundry.hessian import hessian
from foundry.penalty import L2

from .family import Family, CeilingWeibull
from .family.survival import SurvivalFamily
from .util import NoWeightModule, Stopping, SigmoidTransformForClassification, Multinomial, SoftmaxKp1

from foundry.util import (
    FitFailedException, is_invalid, get_to_kwargs, to_tensor, to_2d, is_array, ModelMatrix, ToSliceDict
)
from sklearn.exceptions import NotFittedError

N_FIT_RETRIES = int(os.getenv('GLM_N_FIT_RETRIES', 10))


<<<<<<< HEAD
class SoftmaxKp1:
    """
    Given logits corresponding to the probabilities of K classes, convert to class-probabilities for K+1 classes.

    :param x: A tensor of logits whose final dim indexes the class
    :return: A tensor of probs with the same shape as the input, except the last dim is one longer.
    """

    def __call__(self, x: torch.Tensor) -> torch.Tensor:
        *leading_dims, n_classes = x.shape
        x_p1 = torch.cat([x, torch.zeros(*leading_dims, 1, dtype=x.dtype, device=x.device)], -1)
        return torch.softmax(x_p1, -1)

    def get_param_dim(self, y_dim: int) -> int:
        return y_dim - 1


class SigmoidTransformForClassification(transforms.SigmoidTransform):
    def get_param_dim(self, y_dim: int) -> int:
        return y_dim - 1


class SigmoidTransformForClassification(transforms.SigmoidTransform):
    def get_param_dim(self, y_dim: int) -> int:
        return y_dim - 1


class SigmoidTransformForClassification(transforms.SigmoidTransform):
    def get_param_dim(self, y_dim: int) -> int:
        return y_dim - 1


=======
>>>>>>> 269da990
class Glm(BaseEstimator):
    """
    :param family: A family name; you can see available names with ``Glm.family_names``. (Advanced: you can also pass
     the :class:`foundry.glm.family.Family` instead of a name). Some names can be prefixed with ``survival_`` for
     support for censored data.
    :param penalty: A multiplier for L2 penalty on coefficients. Can be a single value, or a dictionary of these to
     support different penalties per distribution-parameter. Values can either be floats, or can be functions that take
     a ``torch.nn.Module`` as the first argument and that module's param-names as second argument, and returns a scalar
     penalty that will be applied to the log-prob.
    :param col_mapping: Many distributions have multiple parameters: for example the normal distribution has a
     location and scale parameter. If a single dataframe/matrix is passed to  :class:`foundry.glm.Glm.fit`, the default
     behavior is to use this to predict the *first* parameter (e.g. loc) while other parameters (e.g. scale) have no
     predictors (i.e. are "intercept-only"). Sometimes this is not desired: for example, we want to use predictors to
     predict both. This can be either a list or a dictionary. For example, ``col_mapping=['loc','scale']`` will create a
      dict with the full model-matrix assigned to both params. A dictionary allows finer-grained control, e.g.:
     ``col_mapping={'loc':[col1,col2,col3],'scale':[col1]}``. Finally, instead of the dict-values being lists of
     columns, these can be functions that takes the data and return the relevant columns: e.g.
     ``col_mapping={'loc':sklearn.compose.make_column_selector('^col+.'), 'scale':[col1]}``.
    :param sparse_mm_threshold: Density threshold for creating a sparse model-matrix. If X has density less than this,
     the model-matrix will be sparse; otherwise it will be dense. Default .05.
     ``col_mapping={'loc':sklearn.compose.make_column_selector('^col.+'), 'scale':[col1]}``.
    """
    family_names = {
        'bernoulli': (
            distributions.Bernoulli,
            {'probs': SigmoidTransformForClassification()},
        ),
        'binomial': (
            distributions.Binomial,
            {'probs': transforms.SigmoidTransform()},
        ),
        'categorical': (
            distributions.Categorical,
            {'probs': SoftmaxKp1()}
        ),
        'multinomial': (
            Multinomial,
            {'probs': SoftmaxKp1()}
        ),
        'poisson': (
            distributions.Poisson,
            {'rate': transforms.ExpTransform()}
        ),
        'negative_binomial': (
            distributions.NegativeBinomial,
            {'probs': transforms.SigmoidTransform(), 'total_count': transforms.ExpTransform()},
            False
        ),
        'exponential': (
            torch.distributions.Exponential,
            {
                'rate': transforms.ExpTransform(),
            }
        ),
        'weibull': (
            torch.distributions.Weibull,
            {
                'scale': transforms.ExpTransform(),
                'concentration': transforms.ExpTransform()
            }
        ),
        'normal': (
            torch.distributions.Normal,
            {
                'loc': transforms.identity_transform,
                'scale': transforms.ExpTransform()
            }
        ),
        'multivariate_normal': (
            torch.distributions.MultivariateNormal,
            {
                'loc': transforms.identity_transform,
                'covariance_matrix': Covariance()
            }
        ),
        'ceiling_weibull': (
            CeilingWeibull,
            {
                'scale': transforms.ExpTransform(),
                'concentration': transforms.ExpTransform(),
                'ceiling': transforms.SigmoidTransform()
            }
        )
    }
    family_names['gaussian'] = family_names['normal']
    family_names['mvnorm'] = family_names['multivariate_normal']

    def __init__(self,
                 family: Union[str, Family],
                 penalty: Union[float, Sequence[float], Dict[str, float]] = 0.,
                 col_mapping: Union[list, dict, None] = None,
                 sparse_mm_threshold: float = .05):

        self.family = family
        self.penalty = penalty
        self.col_mapping = col_mapping
        self.sparse_mm_threshold = sparse_mm_threshold

        # set in _init_module:
        self._module_ = None
        self._module_param_names_ = None
        self.label_encoder_ = None
        self.to_slice_dict_ = None

        # laplace params:
        self._coef_mvnorm_ = None
        self.converged_ = None
        self._laplace_coefs_names_ = None

        # updated on each fit():
        self._fit_failed = 0

    @property
    def module_(self) -> torch.nn.ModuleDict:
        if self._module_ is None:
            raise NotFittedError("Tried to access `module_` prior to fitting.")
        return self._module_

    @module_.setter
    def module_(self, value: torch.nn.ModuleDict):
        self._module_ = value

    def fit(self,
            X: ModelMatrix,
            y: ModelMatrix,
            sample_weight: Optional[np.ndarray] = None,
            groups: Optional[np.ndarray] = None,
            **kwargs) -> 'Glm':
        """
        :param X: A array/dataframe of predictors, or a dictionary of these. If a dict, then keys should correspond to
         ``self.family.params``.
        :param y: An array of targets. This can instead be a dictionary, with the target-value in the "value" entry,
         and additional auxiliary information (e.g. sample-weights, upper/lower censoring for survival modeling) in
         other entries.
        :param sample_weight: The weight for each row. If performing cross-validation, this argument should not be used,
         as sklearn does not support it; instead, pass a :class:`foundry.util.SliceDict` for the ``y`` argument, with a
         'sample_weight' entry.
        :param groups: todo
        :param reset: If calling ``fit()`` more than once, should the module/weights be reinitialized. Default True.
        :param callbacks: A list of callbacks: functions that take the ``Glm`` instance as a first argument and the
         train-loss as a second argument.
        :param stopping: Controls stopping based on converging loss/parameters. This argument is passed to
         :class:`foundry.glm.util.Stopping` (e.g. ``(.01,)`` would use abstol of .01).
        :param max_iter: The max. number of iterations before stopping training regardless of convergence. Default 200.
        :param max_loss: If training stops and loss is higher than this, a class:`foundry.util.FitFailedException` will
         be raised and fitting will be retried with a different set of inits.
        :param verbose: Whether to allow print statements and a progress bar during training. Default True.
        :param estimate_laplace_coefs: If true, then after fitting, the hessian of the optimized parameters will be
         estimated; this can then be used for confidence-intervals and statistical inference (see ``coef_dataframe_``).
         Can set to False if you want to save time and skip this step.
        :return: This ``Glm`` instance.
        """
        self.family = self._init_family(self.family)

        if self.family.supports_predict_proba:
            # sklearn uses `hasattr` in some cases to check for `predict_proba`, so can't just
            # have it error out for some distributions -- need to add it dynamically.
            # noinspection PyAttributeOutsideInit
            self.predict_proba = self._predict_proba

        if isinstance(self.penalty, (tuple, list)):
            raise NotImplementedError  # TODO
        else:
            if groups is not None:
                warn("`groups` argument will be ignored because self.penalty is a single value not a sequence.")
            return self._fit(X=X, y=y, sample_weight=sample_weight, **kwargs)

    def _predict_proba(self,
                       X: ModelMatrix,
                       kwargs_as_is: Union[bool, dict] = False,
                       **kwargs) -> np.ndarray:
        """
        Return the probability of each class.
        """
        assert self.family.supports_predict_proba
        probs = self.predict(X=X, type='probs', kwargs_as_is=kwargs_as_is, **kwargs)
        assert len(probs.shape) == 2

        # pytorch distributions can vary in behavior: e.g. bernoulli outputs a single prediction for 2-classes,
        # while categorical/multinomial output a final dim whose extent is equal to the number of classes
        # so bernoulli/binomial breaks sklearn convention and we need to add a 2nd col
        if probs.shape[-1] == 1:
            if self.label_encoder_ is not None:
                expected_num_classes = len(self.label_encoder_.classes_)
                if expected_num_classes != 2:
                    raise RuntimeError(
                        f"There are {expected_num_classes} ``self.label_encoder_.classes_``, but distribution "
                        f"``probs.shape[-1]`` is {probs.shape[-1]}"
                    )
            # currently no way to get `expected_num_classes` if label_encoder_ is not present (afaik, only binomial)
            assert np.all((probs >= 0) & (probs <= 1))
            probs = np.concatenate([1 - probs, probs], axis=1)
            probs /= probs.sum(axis=1, keepdims=True)

        return probs

    def _init_family(self, family: Union[Family, str]) -> Family:
        """ if family is a string, turns family to a Family. else return unchanged. """
        if isinstance(family, str):
            if family.startswith('survival'):
                family = family.replace('survival', '').lstrip('_')
                return SurvivalFamily(*self.family_names[family])
            else:
                return Family(*self.family_names[family])
        return family

    @retry(retry=retry_if_exception_type(FitFailedException), reraise=True, stop=stop_after_attempt(N_FIT_RETRIES + 1))
    def _fit(self,
             X: ModelMatrix,
             y: ModelMatrix,
             sample_weight: Optional[np.ndarray] = None,
             reset: bool = True,
             callbacks: Sequence[Callable] = (),
             stopping: Union['Stopping', tuple, dict] = (.001,),
             max_iter: int = 200,
             max_loss: float = np.inf,
             verbose: bool = True,
             estimate_laplace_coefs: bool = True) -> 'Glm':

        if verbose:
            print("Estimating model parameters")

        # tallying fit-failurs:
        if self._fit_failed:
            if verbose:
                print(f"Retry attempt {self._fit_failed}/{N_FIT_RETRIES}")
            reset = True

        # build model:
        if self._module_ is None or reset:
            if self._module_ is not None and verbose:
                warn("Resetting module with reset=True")
            # initialize module:
            self._init_module(X, y)

        # optimizer:
        self.optimizer_ = self._init_optimizer()

        # stopping:
        if isinstance(stopping, dict):
            stopping = Stopping(**stopping, optimizer=self.optimizer_)
        elif isinstance(stopping, (list, tuple)):
            stopping = Stopping(*stopping, optimizer=self.optimizer_)
        else:
            assert isinstance(stopping, Stopping)
            stopping.optimizer = self.optimizer_

        # build model-mats:
        x_dict, lp_dict = self._build_model_mats(X, y, sample_weight, include_y=True)

        # progress bar:
        prog = None
        if verbose:
            prog = self._init_pb()

        epoch = 0

        # 'closure' for torch.optimizer.Optimizer.step method:
        def closure():
            self.optimizer_.zero_grad()
            loss = -self.get_log_prob(x_dict, lp_dict)
            if is_invalid(loss):
                self._fit_failed += 1
                raise FitFailedException("`nan`/`inf` loss")
            loss.backward()
            if prog:
                prog.update()
                prog.set_description(
                    f"Epoch {epoch:,}; Loss {loss.item():.4}; Convergence {stopping.get_info()}"
                )
            return loss

        # fit-loop:
        assert max_iter > 0
        for epoch in range(max_iter):
            try:
                if prog:
                    prog.reset()
                    prog.set_description(f"Epoch {epoch:,}; Loss -; Convergence {stopping.get_info()}")
                train_loss = self.optimizer_.step(closure).item()
                for callback in callbacks:
                    callback(self, train_loss)

                if stopping(train_loss):
                    break

            except KeyboardInterrupt:
                sleep(1)
                break
            except ValueError as e:
                raise FitFailedException() from e
            finally:
                self.optimizer_.zero_grad(set_to_none=True)

        if train_loss > max_loss:
            self._fit_failed += 1
            raise FitFailedException(f"train_loss ({train_loss}) too high, consider increasing max_loss ({max_loss})")

        self._fit_failed = 0

        if verbose:
            print("Estimating model parameters success!")

        if estimate_laplace_coefs:
            if verbose:
                print("Estimating laplace coefs... (you can safely keyboard-interrupt to cancel)")
            try:
                self.estimate_laplace_coefs(X=X, y=y, sample_weight=sample_weight)
            except KeyboardInterrupt:
                if verbose:
                    print("Estimation laplace coefs interrupted")


        if estimate_laplace_coefs and verbose:
            if self.converged_:
                print("Estimating laplace coefs success!")
            else:
                print("Estimating laplace coefs unsuccessful! See warnings / errors.")

        return self

    def get_log_prob(self,
                     x_dict: dict,
                     lp_dict: dict,
                     mean: bool = True,
                     include_penalty: bool = True) -> torch.Tensor:
        """
        Get the penalized log prob, applying weights as needed.
        """
        log_probs = self.family.log_prob(
            self.family(**self._get_family_kwargs(**x_dict)), # distribution(ilink(X \theta))
            **lp_dict
        )
        penalty = self._get_penalty() if include_penalty else 0.
        log_prob = log_probs.sum() - penalty
        if mean:
            log_prob = log_prob / lp_dict['weight'].sum()
        return log_prob

    def _get_family_kwargs(self, **kwargs) -> dict:
        """
        Call each entry in the module_ dict to get predicted family params. Any leftover keywords are passed as-is.
        """
        out = {}
        for dp, dp_module in self.module_.items():
            mm = kwargs.pop(dp, None)
            if isinstance(dp_module, NoWeightModule):
                if mm is not None and mm.numel():
                    raise RuntimeError(f"When fitted, no predictors were passed for {dp}, so can't pass them now.")
                out[dp] = dp_module(mm)
            else:
                out[dp] = dp_module(mm)
        out.update(kwargs)  # remaining are passthru
        return out

    def _get_xdict(self, X: ModelMatrix, sparse_threshold: float) -> Dict[str, torch.Tensor]:
        _to_kwargs = get_to_kwargs(self.module_)

        Xdict = self.to_slice_dict_.transform(X)

        # convert to tensors:
        for nm in list(Xdict):
            if is_array(Xdict[nm]):
                Xdict[nm] = to_tensor(Xdict[nm], sparse_threshold=sparse_threshold, **_to_kwargs)

            if nm in self.family.params:
                # model-mat params
                assert len(Xdict[nm].shape) == 2, f"len(X['{nm}'].shape)!=2"
                if is_invalid(Xdict[nm]):
                    raise ValueError(f"nans/infs in X ({nm})")

        return Xdict

    def _get_ydict(self, y: ModelMatrix, sample_weight: Optional[np.ndarray]) -> Dict[str, torch.Tensor]:
        # Checks of arguments
        if isinstance(y, dict) and 'weight' in y.keys() and sample_weight is not None:
            raise ValueError("Please pass either `sample_weight` or y=dict(weight=), but not both.")
        if isinstance(y, dict) and 'value' not in y.keys():
            raise ValueError("y is dict but does not contain 'value' matrix")

        # Define the ydict here
        if isinstance(y, dict):
            ydict = y.copy()
        else:
            ydict = {'value': y}

        y_len = ydict['value'].shape[0]

        ydict['weight'] = ydict.get(
            'weight',
            sample_weight if sample_weight is not None else torch.ones(y_len)
        )
        assert (ydict['weight'] >= 0).all()

        _to_kwargs = get_to_kwargs(self.module_)

        # Checks on ydict before return
        for k in list(ydict):
            if not hasattr(ydict[k], '__iter__'):
                # wait until we have a use-case
                raise NotImplementedError(
                    f"Unclear how to handle {k}, please report this error to the package maintainer"
                )

            # special handling for classification:
            if k == 'value' and self.label_encoder_ is not None:
                ydict['value'] = self.label_encoder_.transform(ydict['value'])
                ydict['value'] = to_tensor(ydict['value'], **_to_kwargs)
                continue

            # standard handling:
            ydict[k] = to_2d(to_tensor(ydict[k], **_to_kwargs))
            # note: no `is_invalid` check, some families might support missing values or infs
            if ydict[k].shape[0] != y_len:
                raise ValueError(f"{k}.shape[0] does not match y.shape[0]")

        return ydict

    def _build_model_mats(self,
                          X: ModelMatrix,
                          y: Optional[ModelMatrix],
                          sample_weight: Optional[np.ndarray] = None,
                          include_y: bool = False) -> Tuple[dict, Optional[dict]]:
        """
        :param X: A dataframe/ndarray/tensor, or dictionary of these.
        :param y: An optional dataframe/ndarray/tensor, or dictionary of these.
        :param sample_weight: Optional sample-weights
        :param include_y: If True, then will raise if y is not present; if False, will return None in place of y.
        :return: Two dictionaries: one of model-mat kwargs (for prediction) and one of target-related kwargs
         (for evaluation i.e. log-prob).
        """
        _to_kwargs = get_to_kwargs(self.module_)

        Xdict = self._get_xdict(X, sparse_threshold=self.sparse_mm_threshold)

        if not include_y:
            return Xdict, None

        if y is None:
            raise ValueError("Must pass `y` when fitting.")

        ydict = self._get_ydict(y=y, sample_weight=sample_weight)

        if Xdict and list(Xdict.values())[0].shape[0] != ydict['value'].shape[0]:
            raise ValueError("Expected X.shape[0] to match y.shape[0]")

        return Xdict, ydict

    def _init_module(self, X: ModelMatrix, y: ModelMatrix) -> torch.nn.ModuleDict:
        # memorize the col -> dist-param mapping
        self._init_col_mapping(X)

        # standardize X and y:
        X = self.to_slice_dict_.transform(X)
        if isinstance(y, dict):
            y = y['value']
        y = to_2d(np.asanyarray(y))

        # if classification, handle label encoding:
        self.label_encoder_ = None
        if self.family.supports_predict_proba and not self.family.has_total_count:
            if y.shape[-1] != 1:
                raise ValueError(
                    f"GLM w/family {self.family} expects a 1D ``y`` whose values are the class-labels. However,"
                    f"y.shape is {y.shape}."
                )
            self.label_encoder_ = LabelEncoder()
            self.label_encoder_.fit(y)
            assert len(self.label_encoder_.classes_) > 1

        # create modules that predict params:
        self._module_param_names_ = {}
        self.module_ = torch.nn.ModuleDict()
        for dp in self.family.params:
            Xp = X.get(dp, None)
            module_num_outputs = self._get_module_num_outputs(y, dp)
            if Xp is None or not Xp.shape[1]:
                # always use the base approach when no input features:
                module, nms = Glm.module_factory(X=None, output_dim=module_num_outputs)
            else:
                module, nms = self.module_factory(X=Xp, output_dim=module_num_outputs)
            self.module_[dp] = module
            self._module_param_names_[dp] = {k: np.asarray(v) for k, v in nms.items()}

    def _init_col_mapping(self, X: ModelMatrix):
        col_mapping = self.col_mapping
        if col_mapping is None and not isinstance(X, dict):
            # if col_mapping is None and they didn't pass a dict for X, default is use first family param
            # otherwise use col_mapping as-is (if X is a dict, will be used by ToSliceDict)
            col_mapping = [self.family.params[0]]
        self.to_slice_dict_ = ToSliceDict(mapping=col_mapping)
        self.to_slice_dict_.fit(X)

    def _get_module_num_outputs(self, y: np.ndarray, dist_param_name: str) -> int:
        assert len(y.shape) == 2
        if self.label_encoder_ is not None:
            # classification
            y_dim = len(self.label_encoder_.classes_)
        else:
            # regression:
            y_dim = y.shape[1]

        # for most distribution-params, the number of outputs we need to predict is dictated by the structure of `y`:
        # we need to predict one value if `y` is (n, 1), two values if `y` is (n, 2), etc.
        # however, there are exceptions:
        # - parameters of a covariance-matrix
        # - parameters of a categorical distribution (k-1 classes)
        # the way this is implemented is by having that inverse-link-function also have a `get_param_dim` method
        # which takes the shape of y and returns the number of parameters needed
        ilink = self.family.params_and_links[dist_param_name]
        get_param_dim = getattr(ilink, 'get_param_dim', None)
        if get_param_dim:
            return get_param_dim(y_dim)
        else:
            return y_dim

    @classmethod
    def module_factory(cls,
                       X: Union[None, pd.DataFrame, np.ndarray],
                       output_dim: int) -> Tuple[torch.nn.Module, dict]:
        """
        Given a model-matrix and output-dim, produce a ``torch.nn.Module`` that predicts a distribution-parameter. The
        default produces a ``torch.nn.Linear`` layer. Additionally, this function returns a dictionary whose keys are
        param-names and whose values are the names of the individual param-elements. For the default case, each weight
        is named according to the column-names in X (or "x{i}" if X is not a dataframe).

        :param X: A dataframe or ndarray.
        :param output_dim: The number of output dimensions.
        :return: A tuple of (module, dict). The dictionary should correspond to ``module.named_parameters()``: the dict
         keys should be module param-names, and the dict values should be arrays (or coercible to arrays) of strings
         whose shape matches the parameter shapes.
        """
        if X is None or not X.shape[1]:
            module = NoWeightModule(dim=output_dim)
            columns = []
        else:
            module = torch.nn.Linear(in_features=X.shape[1], out_features=output_dim, bias=True)
            with torch.no_grad():
                module.weight.normal_(std=.1)
            columns = list(X.columns) if hasattr(X, 'columns') else [f'x{i}' for i in range(X.shape[1])]

        module_param_names = {'bias': [], 'weight': []}
        if output_dim == 1:
            # for most common case of 1d output, param names are just feature-names
            module_param_names['bias'].append('bias')
            module_param_names['weight'].append(columns)
        else:
            # if multi-output, we prefix with output idx:
            for i in range(output_dim):
                module_param_names['bias'].append(f'y{i}__bias')
                module_param_names['weight'].append([f'y{i}__{c}' for c in columns])

        return module, module_param_names

    def _init_optimizer(self) -> torch.optim.Optimizer:
        return torch.optim.LBFGS(
            self.module_.parameters(), max_iter=10, line_search_fn='strong_wolfe', lr=.25
        )

    def _init_pb(self) -> Optional[tqdm]:
        max_eval = self.optimizer_.param_groups[0].get('max_eval', False)
        if max_eval:
            return tqdm(total=max_eval)
        return None

    @torch.no_grad()
    def score(self, X: ModelMatrix, y: ModelMatrix, sample_weight: Optional[np.ndarray] = None) -> float:
        """
        Uses log_prob (without penalty) for scoring.
        """
        x_dict, lp_dict = self._build_model_mats(X, y, sample_weight, include_y=True)
        return self.get_log_prob(x_dict, lp_dict, mean=True, include_penalty=False).item()

    @torch.no_grad()
    def predict(self,
                X: ModelMatrix,
                type: Optional[str] = None,
                kwargs_as_is: Union[bool, dict] = False,
                **kwargs) -> np.ndarray:
        """
        Get the predicted distribution, then extract an attribute from that distribution and return as an ndarray.

        :param X: An array or dictionary of arrays.
        :param type: The type of the prediction -- i.e. the attribute to be extracted from the resulting
         ``torch.Distribution``. The default depends on the family. If ``self.family.supports_predict_proba``, and the
         distribution doesn't have a ``total_count`` parametere (e.g. multinomial), then this method will predict the
         class. Otherwise, this distribution will predict the mean of the distribution.
        :param kwargs_as_is: If the ``type`` is callable, then kwargs that are arrays will be converted to tensors,
         and if 1D then will be unsqueezed to 2D (unsqueezing is to avoid accidental broadcasting, wherein (e.g.) a
         distribution with batch_shape of N*1 receives a ``value`` w/shape (N,1), resulting in a (N,N) tensor,
         and usually an OOM error). Can be ``True``, or can pass a dict to set true/false on per-kwarg basis.
        :param kwargs: Keyword arguments to pass if ``type`` is callable. See ``kwargs_as_is``.
        :return: A ndarray of predictions.
        """
        if type is None:
            if self.label_encoder_ is not None:
                probs = self.predict_proba(X, kwargs_as_is=kwargs_as_is, **kwargs)
                class_idxs = probs.argmax(axis=1)
                return self.label_encoder_.inverse_transform(class_idxs)
            else:
                type = 'mean'

        x_dict, *_ = self._build_model_mats(X=X, y=None)
        if 'validate_args' in kwargs:
            x_dict['validate_args'] = kwargs.pop('validate_args')
        dist_kwargs = self._get_family_kwargs(**x_dict)
        dist = self.family(**dist_kwargs)
        result = getattr(dist, type)
        if callable(result):
            if not isinstance(kwargs_as_is, dict):
                kwargs_as_is = {k: kwargs_as_is for k in kwargs}
            for k in list(kwargs):
                if not kwargs_as_is.get(k, False) and is_array(kwargs[k]):
                    kwargs[k] = to_2d(to_tensor(kwargs[k], **get_to_kwargs(self.module_)))
            result = result(**kwargs)
        elif kwargs:
            warn(f"Ignoring {set(kwargs)}, `{dist.__class__.__name__}.{type}` not callable.")
        return result.numpy()

    def _get_penalty(self) -> torch.Tensor:
        """
        Get penalty on sum(log_prob) based on the module-weights and self.penalty.
        """
        if not self.penalty:
            return torch.zeros(1, **get_to_kwargs(self.module_))

        # standardize to dictionary with param-names:
        if isinstance(self.penalty, dict):
            if set(self.penalty) != set(self.module_.keys()):
                raise ValueError(
                    f"``self.penalty.keys()`` is {set(self.penalty)}, but expected {set(self.module_.keys())}"
                )
        else:
            self.penalty = {k: self.penalty for k in self.module_.keys()}

        # standardize to values = callables:
        for param_name in list(self.penalty):
            maybe_callable = self.penalty[param_name]
            if not callable(maybe_callable):
                # if not callable, it's a multiplier --i.e. L2's 'precision'
                self.penalty[param_name] = L2(precision=maybe_callable)

        # call each:
        to_sum = []
        for param_name, penalty_fun in self.penalty.items():
            to_sum.append(
                penalty_fun(self.module_[param_name], self._module_param_names_[param_name])
            )
        return torch.stack(to_sum).sum()

    @property
    def coef_dataframe_(self) -> pd.DataFrame:
        if self._coef_mvnorm_ is None:
            raise RuntimeError("Must call ``estimate_laplace_coefs()`` first.")
        out = []
        with torch.no_grad():
            ses = self._coef_mvnorm_.covariance_matrix.diag().sqrt()
            for name, estimate, se in zip(self._laplace_coefs_names_, self._coef_mvnorm_.mean, ses):
                estimate = estimate.item()
                se = se.item()
                if not self.converged_:
                    se = float('nan')
                out.append({'name': name, 'estimate': estimate, 'se': se})
        return pd.DataFrame(out)

    def estimate_laplace_coefs(self, X: ModelMatrix, y: ModelMatrix, sample_weight: Optional[np.ndarray] = None):
        self._laplace_coefs_names_, means, hess = self._estimate_laplace_coefs(X=X, y=y, sample_weight=sample_weight)

        # create mvnorm for laplace approx:
        with torch.no_grad():

            self.converged_ = False

            try:
                # cov = torch.inverse(hess)  # Hello floating point errors my old friend.
                cholesky_hess = torch.linalg.cholesky(hess) # This is way more numerically stable
                inv_cholesky_hess = torch.linalg.inv(cholesky_hess)
                cov = inv_cholesky_hess.T @ inv_cholesky_hess

                # if `hess` has one eigenvalue of zero, then the matrix will be non-invertible. This usually means one
                # of the features is constant, or is completely colinear with another feature.

                # if `hess` is poorly conditioned, but is positive definite (PD), it may not remain PD after inversion.
                # Using the Cholesky decomposition helps, but can still cause issues

                # if `hess` is negative definite (ND), the model hasn't converged. Consider looking at the stopping criterion.

                self._coef_mvnorm_ = torch.distributions.MultivariateNormal(
                    means, covariance_matrix=cov, validate_args=True
                )

                self.converged_ = True

            except RuntimeError as e:
                warn(f"RunTimeError(\"{(str(e))}\")")
                warn("Second order estimation of parameter distribution failed. Constructing approximate covariance.")
                fake_cov = torch.diag(torch.diag(hess).pow(-1).clip(min=1E-5))
                self._coef_mvnorm_ = torch.distributions.MultivariateNormal(means, covariance_matrix=fake_cov)

    def _estimate_laplace_coefs(self,
                                X: ModelMatrix,
                                y: ModelMatrix,
                                sample_weight: Optional[np.ndarray] = None
                                ) -> Tuple[Sequence[str], torch.Tensor, torch.Tensor]:
        all_param_names = []
        all_params = []
        for dp in self.family.params:
            for nm, param_values in self.module_[dp].named_parameters():
                param_names = self._module_param_names_[dp][nm]
                assert param_names.shape == param_values.shape, f"param_names.shape!=param_values.shape for {dp}.{nm}"
                all_param_names.extend(f"{dp}__{pnm}" for pnm in param_names.reshape(-1))
                all_params.append(param_values)  # TODO: any way to assert reshape(-1) matches internals of hessian?
        means = torch.cat([p.reshape(-1) for p in all_params])

        x_dict, lp_dict = self._build_model_mats(X, y, sample_weight, include_y=True)
        log_prob = self.get_log_prob(x_dict=x_dict, lp_dict=lp_dict, mean=False)
        hess = hessian(output=-log_prob.squeeze(), inputs=all_params, allow_unused=True, progress=False)

        return all_param_names, means, hess<|MERGE_RESOLUTION|>--- conflicted
+++ resolved
@@ -35,41 +35,6 @@
 N_FIT_RETRIES = int(os.getenv('GLM_N_FIT_RETRIES', 10))
 
 
-<<<<<<< HEAD
-class SoftmaxKp1:
-    """
-    Given logits corresponding to the probabilities of K classes, convert to class-probabilities for K+1 classes.
-
-    :param x: A tensor of logits whose final dim indexes the class
-    :return: A tensor of probs with the same shape as the input, except the last dim is one longer.
-    """
-
-    def __call__(self, x: torch.Tensor) -> torch.Tensor:
-        *leading_dims, n_classes = x.shape
-        x_p1 = torch.cat([x, torch.zeros(*leading_dims, 1, dtype=x.dtype, device=x.device)], -1)
-        return torch.softmax(x_p1, -1)
-
-    def get_param_dim(self, y_dim: int) -> int:
-        return y_dim - 1
-
-
-class SigmoidTransformForClassification(transforms.SigmoidTransform):
-    def get_param_dim(self, y_dim: int) -> int:
-        return y_dim - 1
-
-
-class SigmoidTransformForClassification(transforms.SigmoidTransform):
-    def get_param_dim(self, y_dim: int) -> int:
-        return y_dim - 1
-
-
-class SigmoidTransformForClassification(transforms.SigmoidTransform):
-    def get_param_dim(self, y_dim: int) -> int:
-        return y_dim - 1
-
-
-=======
->>>>>>> 269da990
 class Glm(BaseEstimator):
     """
     :param family: A family name; you can see available names with ``Glm.family_names``. (Advanced: you can also pass
@@ -382,7 +347,6 @@
                 if verbose:
                     print("Estimation laplace coefs interrupted")
 
-
         if estimate_laplace_coefs and verbose:
             if self.converged_:
                 print("Estimating laplace coefs success!")
@@ -400,7 +364,7 @@
         Get the penalized log prob, applying weights as needed.
         """
         log_probs = self.family.log_prob(
-            self.family(**self._get_family_kwargs(**x_dict)), # distribution(ilink(X \theta))
+            self.family(**self._get_family_kwargs(**x_dict)),  # distribution(ilink(X \theta))
             **lp_dict
         )
         penalty = self._get_penalty() if include_penalty else 0.
@@ -745,7 +709,7 @@
 
             try:
                 # cov = torch.inverse(hess)  # Hello floating point errors my old friend.
-                cholesky_hess = torch.linalg.cholesky(hess) # This is way more numerically stable
+                cholesky_hess = torch.linalg.cholesky(hess)  # This is way more numerically stable
                 inv_cholesky_hess = torch.linalg.inv(cholesky_hess)
                 cov = inv_cholesky_hess.T @ inv_cholesky_hess
 
